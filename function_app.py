import datetime
import time
import json
import logging
import os
from json import JSONEncoder

import azure.functions as func
import azurefunctions.extensions.bindings.blob as blob
from azure.storage.blob import BlobServiceClient, BlobClient, ContainerClient
import yaml

from actions.extractor import Extractor
from actions.transformer import Transformer
from chunker import chunk_documents_docint, chunk_documents_raw

###############################################################################
# Read Pipeline Configurations
###############################################################################

def read_config(config_type):
    config_file_map = {
        'extract': 'pipeline_config/extract_config.yaml',
        'transform': 'pipeline_config/transform_config.yaml'
    }
    
    try:
        config_file = config_file_map.get(config_type)
        if not config_file:
            raise ValueError(f"Invalid config type: {config_type}")
        
        with open(config_file, 'r') as file:
            config = yaml.safe_load(file)
        
        logging.info(f"[pipeline_initialization] {config_type.capitalize()} configuration loaded.")
        return config
    except Exception as e:
        logging.error(f"[pipeline_initialization] An unexpected error occurred: {e}")
        return None


###############################################################################
# Pipeline Functions
###############################################################################

app = func.FunctionApp()

# # Extract Function (Timer Triggered)
# @app.function_name(name="extract_function")
# @app.timer_trigger(schedule="0 */5 * * * *", arg_name="mytimer", run_on_startup=True) 
# def extract_function(mytimer: func.TimerRequest) -> None: 
#     utc_timestamp = datetime.datetime.now(datetime.timezone.utc).isoformat()
#     if mytimer.past_due:
#         logging.info('[extract_function] The timer is past due!')
#     extractor = Extractor(read_config('extract'))
#     extractor.extract()    
#     logging.info('[extract_function] Python timer trigger function ran at %s', utc_timestamp)

# def check_blob_exists(container_name, blob_name):
#     blob_service_client = BlobServiceClient.from_connection_string("your_connection_string")
#     blob_client = blob_service_client.get_blob_client(container=container_name, blob=blob_name)
#     return blob_client.exists()

# # Transform Function (Blob Triggered)
# @app.blob_trigger(arg_name="client", path="rawdata/{name}", connection="RagStorageConnection")
# def blob_trigger_func(client: blob.BlobClient):
#     logging.info(f"[transform_function] New blob arrived: {client.get_blob_properties().name}")
    
#     connection_string = os.getenv("AzureWebJobsRagStorageConnection")
#     if not connection_string:
#         logging.error("[transform_function] Connection string is either blank or malformed.")
#         return
    
#     try:
#         if not check_blob_exists("rawdata", client.get_blob_properties().name):
#             raise FileNotFoundError(f"Blob {client.get_blob_properties().name} does not exist.")
        
#         transformer = Transformer(read_config('transform'))
#         transformer.transform(client)
#         logging.info(f"[transform_function] Blob trigger function processed blob: {client.get_blob_properties().name}")
#     except Exception as e:
#         logging.error(f"[transform_function] Error processing blob: {client.get_blob_properties().name}. Exception: {e}")

# Document Chunking Function (HTTP Triggered by AI Search)
@app.route(route="document-chunking", auth_level=func.AuthLevel.FUNCTION)
def document_chunking(req: func.HttpRequest) -> func.HttpResponse:
    import jsonschema
<<<<<<< HEAD
=======
    import logging
    import time
>>>>>>> 6140f3c5
    
    logging.info('[document_chunking] Invoked document_chunking function.')
    try:
        body = req.get_json()
        logging.debug(f'[document_chunking] REQUEST BODY: {body}')
        jsonschema.validate(body, schema=get_request_schema())

        if body:
            start_time = time.time()
            result = process_documents(body)
            end_time = time.time()
            elapsed_time = end_time - start_time
            logging.info(f'[document_chunking] Finished document_chunking skill in {elapsed_time:.2f} seconds.')
            return func.HttpResponse(result, mimetype="application/json")
        else:
            error_message = "Invalid body."
            logging.error(f"[document_chunking] {error_message}")
            return func.HttpResponse(error_message, status_code=400)
    except ValueError as e:
        error_message = "Invalid body: {0}".format(e)
        logging.error(f"[document_chunking] {error_message}")
        return func.HttpResponse(error_message, status_code=400)
    except jsonschema.exceptions.ValidationError as e:
        error_message = "Invalid request: {0}".format(e)
        logging.error(f"[document_chunking] {error_message}")
        return func.HttpResponse(error_message, status_code=400)

def format_messages(messages):
    formatted = [{"message": msg} for msg in messages]
    return formatted

def process_documents(body):
    values = body['values']
    results = {}
    results["values"] = []
    for value in values:
        # perform operation on each record (document)
        data = value['data']
        
        chunks = []
        errors = []
        warnings = []
        
        output_record = {
            "recordId": value['recordId'],
            "data": None,
            "errors": None,
            "warnings": None
        }

        if chunk_documents_docint.has_supported_file_extension(data['documentUrl']):
            logging.info(f"[document_chunking] Chunking (doc intelligence) {data['documentUrl'].split('/')[-1]}.")
            chunks, errors, warnings = chunk_documents_docint.chunk_document(data)

        elif chunk_documents_raw.has_supported_file_extension(data['documentUrl']):
            logging.info(f"[ddocument_chunking] Chunking (raw) {data['documentUrl'].split('/')[-1]}.")
            chunks, errors, warnings = chunk_documents_raw.chunk_document(data)
        
        # errors = []
        # warnings = []
        # chunks = [{
        #             "filepath": '123',
        #             "chunk_id": 0,
        #             "offset": 0,
        #             "length": 0,
        #             "page": 1,                    
        #             "title": "default",
        #             "category": "default",
        #             "url": '123',
        #             "content": data['documentUrl'],
        #             "contentVector": [0.1] * 1536,                    
        #             },
        #             {
        #                 "filepath": '123',
        #                 "chunk_id": 2,
        #                 "offset": 0,
        #                 "length": 0,
        #                 "page": 1,                           
        #                 "title": "default",
        #                 "category": "default",
        #                 "url": '123',
        #                 "content": data['documentUrl'],
        #                 "contentVector": [0.1] * 1536,
        #             }]

        if len(warnings) > 0:
            output_record["warnings"] = format_messages(warnings)

        if len(errors) > 0:
            output_record["errors"] = format_messages(errors)
        
        if len(chunks) > 0:
            output_record["data"] = {
                "chunks": chunks
            }

        if output_record != None:
            results["values"].append(output_record)
            
        return json.dumps(results, ensure_ascii=False, cls=DateTimeEncoder)

def get_request_schema():
    return {
        "$schema": "http://json-schema.org/draft-04/schema#",
        "type": "object",
        "properties": {
            "values": {
                "type": "array",
                "minItems": 1,
                "items": {
                    "type": "object",
                    "properties": {
                        "recordId": {"type": "string"},
                        "data": {
                            "type": "object",
                            "properties": {
                                "documentUrl": {"type": "string", "minLength": 1}, 
                                "documentContent": {"type": "string"},                                                                
                                "documentSasToken": {"type": "string", "minLength": 1},
                                "documentContentType": {"type": "string", "minLength": 1}
                            },
                            "required": ["documentContent", "documentUrl", "documentSasToken", "documentContentType"],
                        },
                    },
                    "required": ["recordId", "data"],
                },
            }
        },
        "required": ["values"],
    }

class DateTimeEncoder(JSONEncoder):
    #Override the default method
    def default(self, obj):
        if isinstance(obj, (datetime.date, datetime.datetime)):
            return obj.isoformat()<|MERGE_RESOLUTION|>--- conflicted
+++ resolved
@@ -1,228 +1,227 @@
-import datetime
-import time
-import json
-import logging
-import os
-from json import JSONEncoder
-
-import azure.functions as func
-import azurefunctions.extensions.bindings.blob as blob
-from azure.storage.blob import BlobServiceClient, BlobClient, ContainerClient
-import yaml
-
-from actions.extractor import Extractor
-from actions.transformer import Transformer
-from chunker import chunk_documents_docint, chunk_documents_raw
-
-###############################################################################
-# Read Pipeline Configurations
-###############################################################################
-
-def read_config(config_type):
-    config_file_map = {
-        'extract': 'pipeline_config/extract_config.yaml',
-        'transform': 'pipeline_config/transform_config.yaml'
-    }
-    
-    try:
-        config_file = config_file_map.get(config_type)
-        if not config_file:
-            raise ValueError(f"Invalid config type: {config_type}")
-        
-        with open(config_file, 'r') as file:
-            config = yaml.safe_load(file)
-        
-        logging.info(f"[pipeline_initialization] {config_type.capitalize()} configuration loaded.")
-        return config
-    except Exception as e:
-        logging.error(f"[pipeline_initialization] An unexpected error occurred: {e}")
-        return None
-
-
-###############################################################################
-# Pipeline Functions
-###############################################################################
-
-app = func.FunctionApp()
-
-# # Extract Function (Timer Triggered)
-# @app.function_name(name="extract_function")
-# @app.timer_trigger(schedule="0 */5 * * * *", arg_name="mytimer", run_on_startup=True) 
-# def extract_function(mytimer: func.TimerRequest) -> None: 
-#     utc_timestamp = datetime.datetime.now(datetime.timezone.utc).isoformat()
-#     if mytimer.past_due:
-#         logging.info('[extract_function] The timer is past due!')
-#     extractor = Extractor(read_config('extract'))
-#     extractor.extract()    
-#     logging.info('[extract_function] Python timer trigger function ran at %s', utc_timestamp)
-
-# def check_blob_exists(container_name, blob_name):
-#     blob_service_client = BlobServiceClient.from_connection_string("your_connection_string")
-#     blob_client = blob_service_client.get_blob_client(container=container_name, blob=blob_name)
-#     return blob_client.exists()
-
-# # Transform Function (Blob Triggered)
-# @app.blob_trigger(arg_name="client", path="rawdata/{name}", connection="RagStorageConnection")
-# def blob_trigger_func(client: blob.BlobClient):
-#     logging.info(f"[transform_function] New blob arrived: {client.get_blob_properties().name}")
-    
-#     connection_string = os.getenv("AzureWebJobsRagStorageConnection")
-#     if not connection_string:
-#         logging.error("[transform_function] Connection string is either blank or malformed.")
-#         return
-    
-#     try:
-#         if not check_blob_exists("rawdata", client.get_blob_properties().name):
-#             raise FileNotFoundError(f"Blob {client.get_blob_properties().name} does not exist.")
-        
-#         transformer = Transformer(read_config('transform'))
-#         transformer.transform(client)
-#         logging.info(f"[transform_function] Blob trigger function processed blob: {client.get_blob_properties().name}")
-#     except Exception as e:
-#         logging.error(f"[transform_function] Error processing blob: {client.get_blob_properties().name}. Exception: {e}")
-
-# Document Chunking Function (HTTP Triggered by AI Search)
-@app.route(route="document-chunking", auth_level=func.AuthLevel.FUNCTION)
-def document_chunking(req: func.HttpRequest) -> func.HttpResponse:
-    import jsonschema
-<<<<<<< HEAD
-=======
-    import logging
-    import time
->>>>>>> 6140f3c5
-    
-    logging.info('[document_chunking] Invoked document_chunking function.')
-    try:
-        body = req.get_json()
-        logging.debug(f'[document_chunking] REQUEST BODY: {body}')
-        jsonschema.validate(body, schema=get_request_schema())
-
-        if body:
-            start_time = time.time()
-            result = process_documents(body)
-            end_time = time.time()
-            elapsed_time = end_time - start_time
-            logging.info(f'[document_chunking] Finished document_chunking skill in {elapsed_time:.2f} seconds.')
-            return func.HttpResponse(result, mimetype="application/json")
-        else:
-            error_message = "Invalid body."
-            logging.error(f"[document_chunking] {error_message}")
-            return func.HttpResponse(error_message, status_code=400)
-    except ValueError as e:
-        error_message = "Invalid body: {0}".format(e)
-        logging.error(f"[document_chunking] {error_message}")
-        return func.HttpResponse(error_message, status_code=400)
-    except jsonschema.exceptions.ValidationError as e:
-        error_message = "Invalid request: {0}".format(e)
-        logging.error(f"[document_chunking] {error_message}")
-        return func.HttpResponse(error_message, status_code=400)
-
-def format_messages(messages):
-    formatted = [{"message": msg} for msg in messages]
-    return formatted
-
-def process_documents(body):
-    values = body['values']
-    results = {}
-    results["values"] = []
-    for value in values:
-        # perform operation on each record (document)
-        data = value['data']
-        
-        chunks = []
-        errors = []
-        warnings = []
-        
-        output_record = {
-            "recordId": value['recordId'],
-            "data": None,
-            "errors": None,
-            "warnings": None
-        }
-
-        if chunk_documents_docint.has_supported_file_extension(data['documentUrl']):
-            logging.info(f"[document_chunking] Chunking (doc intelligence) {data['documentUrl'].split('/')[-1]}.")
-            chunks, errors, warnings = chunk_documents_docint.chunk_document(data)
-
-        elif chunk_documents_raw.has_supported_file_extension(data['documentUrl']):
-            logging.info(f"[ddocument_chunking] Chunking (raw) {data['documentUrl'].split('/')[-1]}.")
-            chunks, errors, warnings = chunk_documents_raw.chunk_document(data)
-        
-        # errors = []
-        # warnings = []
-        # chunks = [{
-        #             "filepath": '123',
-        #             "chunk_id": 0,
-        #             "offset": 0,
-        #             "length": 0,
-        #             "page": 1,                    
-        #             "title": "default",
-        #             "category": "default",
-        #             "url": '123',
-        #             "content": data['documentUrl'],
-        #             "contentVector": [0.1] * 1536,                    
-        #             },
-        #             {
-        #                 "filepath": '123',
-        #                 "chunk_id": 2,
-        #                 "offset": 0,
-        #                 "length": 0,
-        #                 "page": 1,                           
-        #                 "title": "default",
-        #                 "category": "default",
-        #                 "url": '123',
-        #                 "content": data['documentUrl'],
-        #                 "contentVector": [0.1] * 1536,
-        #             }]
-
-        if len(warnings) > 0:
-            output_record["warnings"] = format_messages(warnings)
-
-        if len(errors) > 0:
-            output_record["errors"] = format_messages(errors)
-        
-        if len(chunks) > 0:
-            output_record["data"] = {
-                "chunks": chunks
-            }
-
-        if output_record != None:
-            results["values"].append(output_record)
-            
-        return json.dumps(results, ensure_ascii=False, cls=DateTimeEncoder)
-
-def get_request_schema():
-    return {
-        "$schema": "http://json-schema.org/draft-04/schema#",
-        "type": "object",
-        "properties": {
-            "values": {
-                "type": "array",
-                "minItems": 1,
-                "items": {
-                    "type": "object",
-                    "properties": {
-                        "recordId": {"type": "string"},
-                        "data": {
-                            "type": "object",
-                            "properties": {
-                                "documentUrl": {"type": "string", "minLength": 1}, 
-                                "documentContent": {"type": "string"},                                                                
-                                "documentSasToken": {"type": "string", "minLength": 1},
-                                "documentContentType": {"type": "string", "minLength": 1}
-                            },
-                            "required": ["documentContent", "documentUrl", "documentSasToken", "documentContentType"],
-                        },
-                    },
-                    "required": ["recordId", "data"],
-                },
-            }
-        },
-        "required": ["values"],
-    }
-
-class DateTimeEncoder(JSONEncoder):
-    #Override the default method
-    def default(self, obj):
-        if isinstance(obj, (datetime.date, datetime.datetime)):
+import datetime
+import time
+import json
+import logging
+import os
+from json import JSONEncoder
+
+import azure.functions as func
+import azurefunctions.extensions.bindings.blob as blob
+from azure.storage.blob import BlobServiceClient, BlobClient, ContainerClient
+import yaml
+
+from actions.extractor import Extractor
+from actions.transformer import Transformer
+from chunker import chunk_documents_docint, chunk_documents_raw
+
+###############################################################################
+# Read Pipeline Configurations
+###############################################################################
+
+def read_config(config_type):
+    config_file_map = {
+        'extract': 'pipeline_config/extract_config.yaml',
+        'transform': 'pipeline_config/transform_config.yaml'
+    }
+    
+    try:
+        config_file = config_file_map.get(config_type)
+        if not config_file:
+            raise ValueError(f"Invalid config type: {config_type}")
+        
+        with open(config_file, 'r') as file:
+            config = yaml.safe_load(file)
+        
+        logging.info(f"[pipeline_initialization] {config_type.capitalize()} configuration loaded.")
+        return config
+    except Exception as e:
+        logging.error(f"[pipeline_initialization] An unexpected error occurred: {e}")
+        return None
+
+
+###############################################################################
+# Pipeline Functions
+###############################################################################
+
+app = func.FunctionApp()
+
+# # Extract Function (Timer Triggered)
+# @app.function_name(name="extract_function")
+# @app.timer_trigger(schedule="0 */5 * * * *", arg_name="mytimer", run_on_startup=True) 
+# def extract_function(mytimer: func.TimerRequest) -> None: 
+#     utc_timestamp = datetime.datetime.now(datetime.timezone.utc).isoformat()
+#     if mytimer.past_due:
+#         logging.info('[extract_function] The timer is past due!')
+#     extractor = Extractor(read_config('extract'))
+#     extractor.extract()    
+#     logging.info('[extract_function] Python timer trigger function ran at %s', utc_timestamp)
+
+# def check_blob_exists(container_name, blob_name):
+#     blob_service_client = BlobServiceClient.from_connection_string("your_connection_string")
+#     blob_client = blob_service_client.get_blob_client(container=container_name, blob=blob_name)
+#     return blob_client.exists()
+
+# # Transform Function (Blob Triggered)
+# @app.blob_trigger(arg_name="client", path="rawdata/{name}", connection="RagStorageConnection")
+# def blob_trigger_func(client: blob.BlobClient):
+#     logging.info(f"[transform_function] New blob arrived: {client.get_blob_properties().name}")
+    
+#     connection_string = os.getenv("AzureWebJobsRagStorageConnection")
+#     if not connection_string:
+#         logging.error("[transform_function] Connection string is either blank or malformed.")
+#         return
+    
+#     try:
+#         if not check_blob_exists("rawdata", client.get_blob_properties().name):
+#             raise FileNotFoundError(f"Blob {client.get_blob_properties().name} does not exist.")
+        
+#         transformer = Transformer(read_config('transform'))
+#         transformer.transform(client)
+#         logging.info(f"[transform_function] Blob trigger function processed blob: {client.get_blob_properties().name}")
+#     except Exception as e:
+#         logging.error(f"[transform_function] Error processing blob: {client.get_blob_properties().name}. Exception: {e}")
+
+# Document Chunking Function (HTTP Triggered by AI Search)
+@app.route(route="document-chunking", auth_level=func.AuthLevel.FUNCTION)
+def document_chunking(req: func.HttpRequest) -> func.HttpResponse:
+    import jsonschema
+    
+    logging.info('[document_chunking] Invoked document_chunking function.')
+    try:
+        body = req.get_json()
+        logging.debug(f'[document_chunking] REQUEST BODY: {body}')
+        jsonschema.validate(body, schema=get_request_schema())
+
+        if body:
+            start_time = time.time()
+            start_time = time.time()
+            result = process_documents(body)
+            end_time = time.time()
+            elapsed_time = end_time - start_time
+            logging.info(f'[document_chunking] Finished document_chunking skill in {elapsed_time:.2f} seconds.')
+            end_time = time.time()
+            elapsed_time = end_time - start_time
+            logging.info(f'[document_chunking] Finished document_chunking skill in {elapsed_time:.2f} seconds.')
+            return func.HttpResponse(result, mimetype="application/json")
+        else:
+            error_message = "Invalid body."
+            logging.error(f"[document_chunking] {error_message}")
+            return func.HttpResponse(error_message, status_code=400)
+    except ValueError as e:
+        error_message = "Invalid body: {0}".format(e)
+        logging.error(f"[document_chunking] {error_message}")
+        return func.HttpResponse(error_message, status_code=400)
+    except jsonschema.exceptions.ValidationError as e:
+        error_message = "Invalid request: {0}".format(e)
+        logging.error(f"[document_chunking] {error_message}")
+        return func.HttpResponse(error_message, status_code=400)
+
+def format_messages(messages):
+    formatted = [{"message": msg} for msg in messages]
+    return formatted
+
+def process_documents(body):
+    values = body['values']
+    results = {}
+    results["values"] = []
+    for value in values:
+        # perform operation on each record (document)
+        data = value['data']
+        
+        chunks = []
+        errors = []
+        warnings = []
+        
+        output_record = {
+            "recordId": value['recordId'],
+            "data": None,
+            "errors": None,
+            "warnings": None
+        }
+
+        if chunk_documents_docint.has_supported_file_extension(data['documentUrl']):
+            logging.info(f"[document_chunking] Chunking (doc intelligence) {data['documentUrl'].split('/')[-1]}.")
+            chunks, errors, warnings = chunk_documents_docint.chunk_document(data)
+
+        elif chunk_documents_raw.has_supported_file_extension(data['documentUrl']):
+            logging.info(f"[ddocument_chunking] Chunking (raw) {data['documentUrl'].split('/')[-1]}.")
+            chunks, errors, warnings = chunk_documents_raw.chunk_document(data)
+        
+        # errors = []
+        # warnings = []
+        # chunks = [{
+        #             "filepath": '123',
+        #             "chunk_id": 0,
+        #             "offset": 0,
+        #             "length": 0,
+        #             "page": 1,                    
+        #             "title": "default",
+        #             "category": "default",
+        #             "url": '123',
+        #             "content": data['documentUrl'],
+        #             "contentVector": [0.1] * 1536,                    
+        #             },
+        #             {
+        #                 "filepath": '123',
+        #                 "chunk_id": 2,
+        #                 "offset": 0,
+        #                 "length": 0,
+        #                 "page": 1,                           
+        #                 "title": "default",
+        #                 "category": "default",
+        #                 "url": '123',
+        #                 "content": data['documentUrl'],
+        #                 "contentVector": [0.1] * 1536,
+        #             }]
+
+        if len(warnings) > 0:
+            output_record["warnings"] = format_messages(warnings)
+
+        if len(errors) > 0:
+            output_record["errors"] = format_messages(errors)
+        
+        if len(chunks) > 0:
+            output_record["data"] = {
+                "chunks": chunks
+            }
+
+        if output_record != None:
+            results["values"].append(output_record)
+            
+        return json.dumps(results, ensure_ascii=False, cls=DateTimeEncoder)
+
+def get_request_schema():
+    return {
+        "$schema": "http://json-schema.org/draft-04/schema#",
+        "type": "object",
+        "properties": {
+            "values": {
+                "type": "array",
+                "minItems": 1,
+                "items": {
+                    "type": "object",
+                    "properties": {
+                        "recordId": {"type": "string"},
+                        "data": {
+                            "type": "object",
+                            "properties": {
+                                "documentUrl": {"type": "string", "minLength": 1}, 
+                                "documentContent": {"type": "string"},                                                                
+                                "documentSasToken": {"type": "string", "minLength": 1},
+                                "documentContentType": {"type": "string", "minLength": 1}
+                            },
+                            "required": ["documentContent", "documentUrl", "documentSasToken", "documentContentType"],
+                        },
+                    },
+                    "required": ["recordId", "data"],
+                },
+            }
+        },
+        "required": ["values"],
+    }
+
+class DateTimeEncoder(JSONEncoder):
+    #Override the default method
+    def default(self, obj):
+        if isinstance(obj, (datetime.date, datetime.datetime)):
             return obj.isoformat()